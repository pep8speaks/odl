# Copyright 2014, 2015 Holger Kohr, Jonas Adler
#
# This file is part of RL.
#
# RL is free software: you can redistribute it and/or modify
# it under the terms of the GNU General Public License as published by
# the Free Software Foundation, either version 3 of the License, or
# (at your option) any later version.
#
# RL is distributed in the hope that it will be useful,
# but WITHOUT ANY WARRANTY; without even the implied warranty of
# MERCHANTABILITY or FITNESS FOR A PARTICULAR PURPOSE.  See the
# GNU General Public License for more details.
#
# You should have received a copy of the GNU General Public License
# along with RL.  If not, see <http://www.gnu.org/licenses/>.

"""
General set structure as well as implementations of the most common sets.
"""

# Imports for common Python 2/3 codebase
<<<<<<< HEAD
from __future__ import unicode_literals, print_function, division
from __future__ import absolute_import
try:
    from builtins import object, super
except ImportError:  # Versions < 0.14 of python-future
    from future.builtins import object, super
=======
from __future__ import unicode_literals, print_function, division, absolute_import
from builtins import object, super
from future.utils import with_metaclass
>>>>>>> 0ecaed6a
from future import standard_library
from future.utils import with_metaclass

# External module imports
from abc import ABCMeta, abstractmethod
from numbers import Integral, Real, Complex
import numpy as np

# RL imports
from RL.utility.utility import errfmt

standard_library.install_aliases()


class Set(with_metaclass(ABCMeta, object)):
    """ An arbitrary set
    """
    @abstractmethod
    def equals(self, other):
        """ Test two sets for equality
        """

    @abstractmethod
    def contains(self, other):
        """ Test if other is a member of self
        """

    def element(self, *args, **kwargs):
        """ Return some (arbitrary) element
        """
        raise NotImplementedError("'element' method not implemented")

    # Default implemenations
    def __eq__(self, other):
        return self.equals(other)

    def __ne__(self, other):
        return not self.equals(other)

    def __contains__(self, other):
        return self.contains(other)


class EmptySet(Set):
    """ The empty set has no members (None is considered "no element")
    """

    def equals(self, other):
        """ Tests if other is an instance of EmptySet
        """
        return isinstance(other, EmptySet)

    def contains(self, other):
        """ Tests if other is None
        """
        return other is None

    def element(self):
        """ The only element in the empty set, None
        """
        return None

    def __str__(self):
        return "EmptySet"

    def __repr__(self):
        return "EmptySet()"


class ComplexNumbers(Set):
    """ The set of complex numbers
    """

    def equals(self, other):
        """ Tests if other is an instance of ComplexNumbers
        """
        return isinstance(other, ComplexNumbers)

    def contains(self, other):
        """ Tests if other is a complex number
        """
        return isinstance(other, Complex)

    def element(self):
        """ A complex number (zero)
        """
        return complex(0.0, 0.0)

    def __str__(self):
        return "ComplexNumbers"

    def __repr__(self):
        return "ComplexNumbers()"


class RealNumbers(Set):
    """ The set of real numbers
    """

    def equals(self, other):
        """ Tests if other is an instance of RealNumbers
        """
        return isinstance(other, RealNumbers)

    def contains(self, other):
        """ Tests if other is a real number
        """
        return isinstance(other, Real)

    def element(self):
        """ A real number (zero)
        """
        return 0.0

    def __str__(self):
        return "RealNumbers"

    def __repr__(self):
        return "RealNumbers()"


class Integers(Set):
    """ The set of all integers
    """

    def equals(self, other):
        """ Tests if other is an instance of Integers
        """
        return isinstance(other, Integers)

    def contains(self, other):
        """ Tests if other is an Integer
        """
        return isinstance(other, Integral)

    def element(self):
        """ An Integer (zero)
        """
        return 0

    def __str__(self):
        return "Integers"

    def __repr__(self):
        return "Integers()"


class IntervalProd(Set):
    """ An N-dimensional rectangular box

    An IntervalProd is a Cartesian product of N intervals, i.e. an
    N-dimensional rectangular box aligned with the coordinate axes
    as a subset of R^N.
    """

    def __init__(self, begin, end):
        """
        Parameters
        ----------
        begin : array-like or float
                The lower ends of the intervals in the product
        end : array-like or float
              The upper ends of the intervals in the product

        Examples
        --------

        >>> b, e = [-1, 2.5, 70], [-0.5, 10, 75]
        >>> rbox = IntervalProd(b, e)
        >>> rbox
        IntervalProd([-1.0, 2.5, 70.0], [-0.5, 10.0, 75.0])
        """

        begin = np.atleast_1d(begin).astype(np.float64)
        end = np.atleast_1d(end).astype(np.float64)

        if len(begin) != len(end):
            raise ValueError(errfmt('''
            Lengths of 'begin' ({}) and 'end' ({}) do not match.
            '''.format(len(begin), len(end))))

        if not np.all(begin <= end):
            i_wrong = np.where(begin > end)
            raise ValueError(errfmt('''
            Entries of 'begin' exceed those of 'end' ({!r} > {!r})
            '''.format(list(begin[i_wrong]), list(end[i_wrong]))))

        self._begin = begin
        self._end = end
        self._ideg = np.where(self._begin == self._end)[0]
        self._inondeg = np.where(self._begin != self._end)[0]
        super().__init__()

    # Basic properties
    @property
    def begin(self):
        """ The left interval boundary/boundaries

        If dim == 1, a float is returned, otherwise an array.
        """
        return self._begin[0] if self.dim == 1 else self._begin

    @property
    def end(self):
        """ The right interval boundary/boundaries

        If dim == 1, a float is returned, otherwise an array.
        """
        return self._end[0] if self.dim == 1 else self._end

    @property
    def dim(self):
        """ The number of intervals in the product
        """
        return len(self._begin)

    @property
    def truedim(self):
        """ The number of non-degenerate (zero-length) intervals
        """
        return len(self._inondeg)

    @property
    def volume(self):
        """ The 'dim'-dimensional volume of this IntervalProd
        """
        return self.measure(dim=self.dim)

    def midpoint(self):
        """ The midpoint of the interval product

        If dim == 1, a float is returned, otherwise an array.
        """
        midp = (self._end - self._begin) / 2.
        midp[self._ideg] = self._begin[self._ideg]
        return midp[0] if self.dim == 1 else midp

    def element(self):
        return self.midpoint()

    # Overrides of the abstract base class methods
    def equals(self, other, tol=0.0):
        """
        Test if another set is equal to the current one

        Parameters
        ----------
        other : object
                The object to be tested.
        tol : float, optional
              The maximum allowed absolute difference between the
              interval endpoints.
              Default: 0.0

        Examples
        --------

        >>> b1, e1 = [-1, 0, 2], [-0.5, 0, 3]
        >>> b2, e2 = [np.sin(-np.pi/2), 0, 2], [-0.5, 0, np.sqrt(3)**2]
        >>> rbox1 = IntervalProd(b1, e1)
        >>> rbox2 = IntervalProd(b2, e2)
        >>> rbox1.equals(rbox2)  # Num error
        False
        >>> rbox1 == rbox2  # Equivalent to rbox1.equals(rbox2)
        False
        >>> rbox1.equals(rbox2, tol=1e-15)
        True
        """

        if not isinstance(other, IntervalProd):
            return False

        return (np.all(np.abs(self.begin - other.begin) <= tol) and
                np.all(np.abs(self.end - other.end) <= tol))

    def contains(self, point, tol=0.0):
        """
        Test if a point is contained

        Parameters
        ----------
        point : array-like or float
                The point to be tested. Its length must be equal
                to the set's dimension. In the 1d case, 'point'
                can be given as a float.
        tol : float, optional
              The maximum allowed distance (in 'inf'-norm) of a point
              to the set.
              Default: 0.0

        Examples
        --------

        >>> from math import sqrt
        >>> b, e = [-1, 0, 2], [-0.5, 0, 3]
        >>> rbox = IntervalProd(b, e)
        >>> rbox.contains([-1 + sqrt(0.5)**2, 0., 2.9])  # Num error
        False
        >>> rbox.contains([-1 + sqrt(0.5)**2, 0., 2.9], tol=1e-15)
        True
        """

        point = np.atleast_1d(point)

        if len(point) != self.dim:
            return False

        if not RealNumbers().contains(point[0]):
            return False
        if self.dist(point, ord=np.inf) > tol:
            return False
        return True

    # Additional property-like methods
    def measure(self, dim=None):
        """
        The (Lebesgue) measure of the IntervalProd instance

        Parameters
        ----------
        dim : int, optional
              The dimension of the measure to apply.
              Default: truedim

        Examples
        --------

        >>> b, e = [-1, 2.5, 0], [-0.5, 10, 0]
        >>> rbox = IntervalProd(b, e)
        >>> rbox.measure()
        3.75
        >>> rbox.measure(dim=3)
        0.0
        >>> rbox.measure(dim=3) == rbox.volume
        True
        >>> rbox.measure(dim=1)
        inf
        >>> rbox.measure() == rbox.squeeze().volume
        True
        """

        if self.truedim == 0:
            return 0.0

        if dim is None:
            return self.measure(dim=self.truedim)
        elif dim < self.truedim:
            return np.inf
        elif dim > self.truedim:
            return 0.0
        else:
            return np.prod((self._end - self._begin)[self._inondeg])

    def dist(self, point, ord=None):
        """
        Calculate the distance to a point

        Parameters
        ----------
        point : array-like or float
                The point. Its length must be equal to the set's
                dimension. In the 1d case, 'point' can be given as a
                float.
        ord : non-zero int or float('inf'), optional
              The order of the norm (see numpy.linalg.norm).
              Default: 2

        Examples
        --------

        >>> b, e = [-1, 0, 2], [-0.5, 0, 3]
        >>> rbox = IntervalProd(b, e)
        >>> rbox.dist([-5, 3, 2])
        5.0
        >>> rbox.dist([-5, 3, 2], ord=float('inf'))
        4
        """

        # TODO: Apply same principle as in MetricProductSpace?
        point = np.atleast_1d(point)
        if len(point) != self.dim:
            raise ValueError(errfmt('''
            'point' dimension ({}) different from set dimension ({}).
            '''.format(len(point), self.dim)))

        i_larger = np.where(point > self._end)
        i_smaller = np.where(point < self._begin)
        proj = point.copy()
        proj[i_larger] = self._end[i_larger]
        proj[i_smaller] = self._begin[i_smaller]
        return np.linalg.norm(point - proj, ord=ord)

    # Manipulation
    def collapse(self, index, value):
        """
        Partly collapse the interval product to single values

        Note that no changes are made in-place.

        Parameters
        ----------
        index : int or tuple of ints
            The indices of the dimensions along which to collapse
        value : float or array-like
            The values to which to collapse. Must have the same
            lenght as 'index'. Values must lie within the interval
            boundaries.

        Returns
        -------
        The collapsed IntervalProd

        Examples
        --------

        >>> b, e = [-1, 0, 2], [-0.5, 1, 3]
        >>> rbox = IntervalProd(b, e)
        >>> rbox.collapse(1, 0)
        IntervalProd([-1.0, 0.0, 2.0], [-0.5, 0.0, 3.0])
        >>> rbox.collapse([1, 2], [0, 2.5])
        IntervalProd([-1.0, 0.0, 2.5], [-0.5, 0.0, 2.5])
        >>> rbox.collapse([1, 2], [0, 3.5])
        Traceback (most recent call last):
            ...
        ValueError: 'value' not within interval boundaries ([3.5] > [3.0])
        """

        index = np.atleast_1d(index)
        value = np.atleast_1d(value)
        if len(index) != len(value):
            raise ValueError(errfmt('''
            lengths of 'index' ({}) and 'value' ({}) do not match
            '''.format(len(index), len(value))))

        if np.any(index < 0) or np.any(index >= self.dim):
            raise IndexError(errfmt('''
            'index'({!r}) out of range (max {})
            '''.format(list(index), self.dim)))

        if np.any(value < self._begin[index]):
            i_smaller = np.where(value < self._begin[index])
            raise ValueError(errfmt('''
            'value' not within interval boundaries ({!r} < {!r})
            '''.format(list(value[i_smaller]),
                       list((self._begin[index])[i_smaller]))))

        if np.any(value > self._end[index]):
            i_larger = np.where(value > self._end[index])
            raise ValueError(errfmt('''
            'value' not within interval boundaries ({!r} > {!r})
            '''.format(list(value[i_larger]),
                       list((self._end[index])[i_larger]))))

        b_new = self._begin.copy()
        b_new[index] = value
        e_new = self._end.copy()
        e_new[index] = value

        return IntervalProd(b_new, e_new)

    def squeeze(self):
        """
        Remove the collapsed dimensions

        Note that no changes are made in-place.

        Returns
        -------
        The squeezed IntervalProd

        Examples
        --------

        >>> b, e = [-1, 0, 2], [-0.5, 1, 3]
        >>> rbox = IntervalProd(b, e)
        >>> rbox.collapse(1, 0).squeeze()
        IntervalProd([-1.0, 2.0], [-0.5, 3.0])
        >>> rbox.collapse([1, 2], [0, 2.5]).squeeze()
        IntervalProd([-1.0], [-0.5])
        >>> rbox.collapse([0, 1, 2], [-1, 0, 2.5]).squeeze()
        IntervalProd([], [])
        """

        b_new = self._begin[self._inondeg]
        e_new = self._end[self._inondeg]
        return IntervalProd(b_new, e_new)

    def insert(self, other, index):
        """
        Insert another IntervalProd before the given index

        The given IntervalProd (dim=m) is inserted into the current
        one (dim=n) before the given index, resulting in a new
        IntervalProd of dimension n+m.
        Note that no changes are made in-place.

        Parameters
        ----------
        other : IntervalProd, float or array-like
                The IntervalProd to be inserted. A float or array a is
                treated as an IntervalProd(a, a).
        index : int
                The index of the dimension before which 'other' is to
                be inserted. Must fulfill 0 <= index <= dim.

        Returns
        -------
        The enlarged IntervalProd

        Examples
        --------

        >>> rbox = IntervalProd([-1, 2], [-0.5, 3])
        >>> rbox2 = IntervalProd([0, 0], [1, 0])
        >>> rbox.insert(rbox2, 1)
        IntervalProd([-1.0, 0.0, 0.0, 2.0], [-0.5, 1.0, 0.0, 3.0])
        >>> rbox.insert([-1.0, 0.0], 2)
        IntervalProd([-1.0, 2.0, -1.0, 0.0], [-0.5, 3.0, -1.0, 0.0])
        >>> rbox.insert(0, 1).squeeze().equals(rbox)
        True
        """

        if not 0 <= index <= self.dim:
            raise IndexError('Index ({}) out of range'.format(index))

        if not isinstance(other, IntervalProd):
            other = IntervalProd(other, other)

        new_beg = np.empty(self.dim + other.dim)
        new_end = np.empty(self.dim + other.dim)

        new_beg[: index] = self._begin[: index]
        new_end[: index] = self._end[: index]
        new_beg[index: index+other.dim] = other.begin
        new_end[index: index+other.dim] = other.end
        if index < self.dim:  # Avoid IndexError
            new_beg[index+other.dim:] = self._begin[index:]
            new_end[index+other.dim:] = self._end[index:]

        return IntervalProd(new_beg, new_end)

    # Magic methods
    def __repr__(self):  # TODO: apply ... format from numpy
        return ('IntervalProd({b!r}, {e!r})'.format(b=list(self._begin),
                                                    e=list(self._end)))

    def __str__(self):
        return self.__repr__()  # TODO: pretty-print

    def __len__(self):
        return self.dim


class Interval(IntervalProd):
    """ The set of real numbers in the interval [begin, end]
    """
    def __init__(self, begin, end):
        super().__init__(begin, end)
        if self.dim != 1:
            raise ValueError(errfmt('''
            'begin' and 'end' must scalar or have length 1 (got {}).
            '''.format(self.dim)))

    @property
    def length(self):
        """ The length of this interval
        """
        return self.end - self.begin

    def __repr__(self):
        return 'Interval({b}, {e})'.format(b=self.begin, e=self.end)


class Rectangle(IntervalProd):
    def __init__(self, begin, end):
        super().__init__(begin, end)
        if self.dim != 2:
            raise ValueError(errfmt('''
            Lengths of 'begin' and 'end' must be equal to 2 (got {}).
            '''.format(self.dim)))

    @property
    def area(self):
        """ The area of this triangle
        """
        return self.volume

    def __repr__(self):
        return ('Rectangle({b!r}, {e!r})'.format(b=list(self._begin),
                                                 e=list(self._end)))


if __name__ == '__main__':
    from doctest import testmod, NORMALIZE_WHITESPACE
    testmod(optionflags=NORMALIZE_WHITESPACE)<|MERGE_RESOLUTION|>--- conflicted
+++ resolved
@@ -20,18 +20,9 @@
 """
 
 # Imports for common Python 2/3 codebase
-<<<<<<< HEAD
-from __future__ import unicode_literals, print_function, division
-from __future__ import absolute_import
-try:
-    from builtins import object, super
-except ImportError:  # Versions < 0.14 of python-future
-    from future.builtins import object, super
-=======
-from __future__ import unicode_literals, print_function, division, absolute_import
+from __future__ import (unicode_literals, print_function, division,
+                        absolute_import)
 from builtins import object, super
-from future.utils import with_metaclass
->>>>>>> 0ecaed6a
 from future import standard_library
 from future.utils import with_metaclass
 
