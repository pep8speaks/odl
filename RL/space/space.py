--- conflicted
+++ resolved
@@ -258,11 +258,8 @@
 
         if not self.contains(z):
             raise TypeError(errfmt('''
-<<<<<<< HEAD
-            lincomb failed, z ({}) is not in space ({})'''.format(z, self)))
-=======
-            Lincomb failed, z ({}) is not in space ({})'''.format(repr(z), repr(self))))
->>>>>>> 52a3869a
+            lincomb failed, z ({}) is not in space ({})
+            '''.format(repr(z), repr(self))))
 
         if not self.field.contains(a):
             raise TypeError(errfmt('''
@@ -271,20 +268,13 @@
 
         if not self.contains(x):
             raise TypeError(errfmt('''
-<<<<<<< HEAD
-            lincomb failed, x ({}) is not in space ({})'''.format(x, self)))
-=======
-            Lincomb failed, x ({}) is not in space ({})'''.format(repr(x), repr(self))))
->>>>>>> 52a3869a
+            lincomb failed, x ({}) is not in space ({})
+            '''.format(repr(x), repr(self))))
 
         if b is None:  # Single argument
             if y is not None:
                 raise ValueError(errfmt('''
-<<<<<<< HEAD
-                lincomb failed, y ({}) provided but not b'''.format(y)))
-=======
-                Lincomb failed, y ({}) provided but not b'''.format(repr(y))))
->>>>>>> 52a3869a
+                lincomb failed, y ({}) provided but not b'''.format(repr(y))))
 
             # Call method
             return self._lincomb(z, a, x, 0, x)
@@ -295,13 +285,8 @@
                 '''.format(b, self.field)))
             if not self.contains(y):
                 raise TypeError(errfmt('''
-<<<<<<< HEAD
                 lincomb failed, y ({}) is not in space ({})
-                '''.format(y, self)))
-=======
-                Lincomb failed, y ({}) is not in space ({})
                 '''.format(repr(y), repr(self))))
->>>>>>> 52a3869a
 
             # Call method
             return self._lincomb(z, a, x, b, y)
@@ -557,11 +542,7 @@
         if not self.contains(vector):
             raise TypeError('x ({}) is not in space ({})'.format(vector, self))
 
-<<<<<<< HEAD
         return float(self._norm(vector))
-=======
-        return float(self.normImpl(vector))
->>>>>>> 52a3869a
 
     # Default implmentation
     def _dist(self, x, y):
@@ -620,11 +601,7 @@
         if not self.contains(y):
             raise TypeError('y ({}) is not in space ({})'.format(y, self))
 
-<<<<<<< HEAD
-        return self._inner(x, y)
-=======
-        return float(self.innerImpl(x, y))
->>>>>>> 52a3869a
+        return float(self._inner(x, y))
 
     # Default implmentation
     def _norm(self, x):
