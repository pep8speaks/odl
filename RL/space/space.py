# Copyright 2014, 2015 Holger Kohr, Jonas Adler
#
# This file is part of RL.
#
# RL is free software: you can redistribute it and/or modify
# it under the terms of the GNU General Public License as published by
# the Free Software Foundation, either version 3 of the License, or
# (at your option) any later version.
#
# RL is distributed in the hope that it will be useful,
# but WITHOUT ANY WARRANTY; without even the implied warranty of
# MERCHANTABILITY or FITNESS FOR A PARTICULAR PURPOSE.  See the
# GNU General Public License for more details.
#
# You should have received a copy of the GNU General Public License
# along with RL.  If not, see <http://www.gnu.org/licenses/>.

"""
General vector spaces with varying amounts of structure such
as metric, norm, inner product.
"""

# Imports for common Python 2/3 codebase
from __future__ import (unicode_literals, print_function, division,
                        absolute_import)
from builtins import object, str, super
from future import standard_library
from future.utils import with_metaclass

# External module imports
from abc import ABCMeta, abstractmethod, abstractproperty
from math import sqrt

# RL imports
from RL.space.set import Set
from RL.utility.utility import errfmt

standard_library.install_aliases()

__all__ = ['LinearSpace', 'MetricSpace', 'NormedSpace', 'HilbertSpace',
           'Algebra']


class LinearSpace(Set):
    """ Abstract linear space

    Introduction
    ------------
    A linear space is a set with two operations:

    Addition, `+`
    Scalar multiplication `*`

    The set is closed under these operations (the result still belongs
    to the set).

    Linear Spaces in RL
    -------------------
    In RL the two operations are supplied using the fused "lincomb"
    method, inspired from RVL (Rice Vector Library).

    What follows is a short introduction of the methods that each space
    has to implement.

    Linear Combination
    ~~~~~~~~~~~~~~~~~~
    The method `lincomb` is defined as:

    ``
    lincomb(z, a, x, b, y)    < == >    z = a*x + b*y
    ``

    where `x`, `y` and `z` are vectors in the space, and `a` and `b`
    are scalars.

    RL allows `x`, `y` and `z` to be aliased, i.e. they may be the same
    vector.

    Using this many of the usual vector arithmetic operations can be
    performed, for example

    | Mathematical | Linear combination      |
    |--------------|-------------------------|
    | z = 0        | lincomb(z,  0, z, 0, z) |
    | z = x        | lincomb(z,  1, x, 0, x) |
    | z = -x       | lincomb(z, -1, x, 0, x) |
    | z = x + y    | lincomb(z,  1, x, 1, y) |
    | z = 3*z      | lincomb(z,  3, z, 0, z) |

    To aid in rapid prototyping, an implementer needs only implement
    lincomb, and RL then provides all of the standard mathematical
    operators

    `+`, `*`, `-`, `/`

    as well as their in-place counterparts

    `+=`, `*`, `-`, `/`

    Constructing Elements
    ~~~~~~~~~~~~~~~~~~~~~
    RL also requires the existence of an `element()` method. This method
    can be used to construct a vector in the space, which may be
    assigned to.

    Using this method RL provides some auxiliary methods, such as
    `zero()`, which returns a zero vector in the space.

    ``
    x = space.zero()

    Is the same as

    x = space.element()
    space.lincomb(x, 0, x, 0, x)
    ``

    Field of a space
    ~~~~~~~~~~~~~~~~
    Each space also needs to provide access to its underlying field.
    This field is an instance of `RL.space.set.AbstractSet` and allows
    space to test scalars for validity. For example, in a real space,
    trying to multiply a vector by a complex number will yield an
    error.

    Modifying other methods
    -----------------------
    LinearSpace provides several other methods which have default
    implementations provided using the above mentioned methods.

    A subclass may want to modify these for performance reasons.
    However, be advised that modification should be done in a
    consistent manner. For example, if a space modifies `+`, it should
    also modify `+=`, `-` and `-=`.
    """

    @abstractmethod
    def element(self, *args, **kwargs):
        """ Create an arbitrary element or an element from given data

        If called without 'data' argument, an arbitrary element in the
        space is generated without guarantee of its state.

        Parameters
        ----------
        data : object, optional
            The data from which to create the element

        Returns
        -------
        v : Vector
            A vector in this space
        """

    @abstractmethod
    def _lincomb(self, z, a, x, b, y):
        """ Calculate z = a*x + b*y. This method is intended to be private,
        public callers should resort to lincomb which is type checked.
        """

    @abstractproperty
    def field(self):
        """ Get the underlying field
        """

    # Also abstract equals(self,other) from set

    # Default implemented operators
    def zero(self):
        """ A zero vector in this space

        The zero vector is defined as the additive unit of a space.

        Parameters
        ----------
        None

        Returns
        -------
        v : Vector
            The zero vector of this space
        """

        # Default implementation using lincomb
        tmp = self.element()
        self._lincomb(tmp, 0, tmp, 0, tmp)
        return tmp

    def contains(self, x):
        """ Check for membership in space

        Parameters
        ----------
        x : object
            Any object

        Returns
        -------
        result : Boolean
                 True if x is a member of this space.

        Notes
        -----

        Subclasses
        ~~~~~~~~~~
        If X is a subclass of Y, then `Y.contains(X.vector(...))`
        returns True.
        """

        return isinstance(x, LinearSpace.Vector) and x.space.equals(self)

    # Overload for `vec in space` syntax
    __contains__ = contains

    # Error checking variant of methods
    def lincomb(self, z, a, x, b=None, y=None):
        """ Linear combination of vectors

        Calculates

        z = a*x
        or if b and y are given
        z = a*x + b*y

        with error checking of types.

        Parameters
        ----------
        z : Vector
            The Vector that the result should be written to.
        a : Scalar in the field of this space
            Scalar to multiply `x` with.
        x : Vector
            The first of the summands
        b : Scalar, optional
            Scalar to multiply `y` with.
        y : Vector, optional
            The second of the summands

        Returns
        -------
        None

        Notes
        -----
        Some notes and examples

        Alignment
        ~~~~~~~~~
        The vectors `z`, `x` and `y` may be aligned, thus a call

        space.lincomb(x, 2, x, 3.14, x)

        is (mathematically) equivalent to

        x = x * (1 + 2 + 3.14)
        """

        if not self.contains(z):
            raise TypeError(errfmt('''
            lincomb failed, z ({}) is not in space ({})
            '''.format(repr(z), repr(self))))

        if not self.field.contains(a):
            raise TypeError(errfmt('''
            lincomb failed, a ({}) is not in field ({})
            '''.format(repr(a), repr(self.field))))

        if not self.contains(x):
            raise TypeError(errfmt('''
            lincomb failed, x ({}) is not in space ({})
            '''.format(repr(x), repr(self))))

        if b is None:  # Single argument
            if y is not None:
                raise ValueError(errfmt('''
                lincomb failed, y ({}) provided but not b'''.format(repr(y))))

            # Call method
            return self._lincomb(z, a, x, 0, x)
        else:  # Two arguments
            if not self.field.contains(b):
                raise TypeError(errfmt('''
                lincomb failed, b ({}) is not in field ({})
                '''.format(repr(b), repr(self.field))))
            if not self.contains(y):
                raise TypeError(errfmt('''
                lincomb failed, y ({}) is not in space ({})
                '''.format(repr(y), repr(self))))

            # Call method
            return self._lincomb(z, a, x, b, y)

    class Vector(with_metaclass(ABCMeta, object)):
        """ Abstract vector, an element in the linear space
        """

        def __init__(self, space):
            """ Default initializer of vectors, must be called by all
            deriving classes to set space
            """
            if not isinstance(space, LinearSpace):
                raise TypeError(errfmt('''
                'space' ({}) is not a LinearSpace instance'''.format(space)))
            self._space = space

        @property
        def space(self):
            """ Get the space this vector belongs to
            """
            return self._space

        # Convenience functions
        def assign(self, other):
            """ Assign the values of other to this vector
            """
            self.space.lincomb(self, 1, other)

        def copy(self):
            """ Creates an identical (deep) copy of this vector
            """
            result = self.space.element()
            result.assign(self)
            return result

        def lincomb(self, a, x, b=None, y=None):
            """ Wrapper for space.lincomb(self, a, x, b, y)
            """
            self.space.lincomb(self, a, x, b, y)

        def set_zero(self):
            """ Sets this vector to the zero vector
            """
            self.space.lincomb(self, 0, self, 0, self)

        # Convenience operators
        def __iadd__(self, other):
            """Vector addition (self += other)
            """
            self.space.lincomb(self, 1, self, 1, other)
            return self

        def __isub__(self, other):
            """Vector subtraction (self -= other)
            """
            self.space.lincomb(self, 1, self, -1, other)
            return self

        def __imul__(self, scalar):
            """Vector multiplication by scalar (self *= scalar)
            """
            self.space.lincomb(self, scalar, self)
            return self

        def __itruediv__(self, scalar):
            """Vector division by scalar (self *= (1/scalar))
            """
            return self.__imul__(1./scalar)

        __idiv__ = __itruediv__

        def __add__(self, other):
            """Vector addition (ret = self + other)
            """
            tmp = self.space.element()
            self.space.lincomb(tmp, 1, self, 1, other)
            return tmp

        def __sub__(self, other):
            """Vector subtraction (ret = self - other)
            """
            tmp = self.space.element()
            self.space.lincomb(tmp, 1, self, -1, other)
            return tmp

        def __mul__(self, scalar):
            """Scalar multiplication (ret = self * scalar)
            """
            tmp = self.space.element()
            self.space.lincomb(tmp, scalar, self)
            return tmp

        __rmul__ = __mul__

        def __truediv__(self, scalar):
            """ Scalar division (ret = self / scalar)
            """
            return self.__mul__(1.0 / scalar)

        __div__ = __truediv__

        def __neg__(self):
            """ Unary negation, used in assignments (ret = -self)
            """
            tmp = self.space.element()
            self.space.lincomb(tmp, -1.0, self)
            return tmp

        def __pos__(self):
            """ Unary plus (the identity operator), creates a copy of this
            object
            """
            return self.copy()

        def __str__(self):
            """ A default representation of the vector
            """
            return str(self.space) + "::Vector"


class MetricSpace(LinearSpace):
    """ Abstract metric space
    """

    @abstractmethod
    def _dist(self, x, y):
        """ implementation of distance
        """

    # Default implemented methods
    def dist(self, x, y):
        """
        Calculate the distance between two vectors

        Parameters
        ----------
        x : MetricSpace.Vector
            Vector in this space.

        y : MetricSpace.Vector
            Vector in this space.

        Returns
        -------
        dist : float
               Distance between vectors
        """
        if not self.contains(x):
            raise TypeError('x ({}) is not in space ({})'.format(x, self))

        if not self.contains(y):
            raise TypeError('y ({}) is not in space ({})'.format(y, self))

        return float(self._dist(x, y))

    class Vector(LinearSpace.Vector):
        """ Abstract vector in a metric space
        """

        def __init__(self, space):
            if not isinstance(space, MetricSpace):
                raise TypeError(errfmt('''
                'space' ({}) is not a MetricSpace instance'''.format(space)))
            super().__init__(space)

        def dist(self, other):
            """
            Calculates the distance to another vector.

            Shortcut for self.space.dist(self, other)

            Parameters
            ----------
            None

            Returns
            -------
            dist : float
                   Distance to other.
            """

            return self.space.dist(self, other)

        def equals(self, other):
            """
            Test two vectors for equality.

            Two vectors are equal if their distance is 0

            Parameters
            ----------
            other : MetricSpace.Vector
                    Vector in this space.

            Returns
            -------
            equals : boolean
                     True if the vectors are equal, else false.

            Note
            ----
            Equality is very sensitive to numerical errors, thus any
            operations on a vector should be expected to break equality
            testing.

            Example
            -------

<<<<<<< HEAD
            >>> r = Rn(1)
            >>> x = r.vector([0.1])
            >>> x == x
            True
            >>> y = r.vector([0.1])
            >>> x == y
            True
            >>> z = r.vector([0.3])
=======
            >>> from RL.space.euclidean import NormedRN
            >>> X = NormedRN(1)
            >>> x = X.element([0.1])
            >>> x == x
            True
            >>> y = X.element([0.1])
            >>> x == y
            True
            >>> z = X.element([0.3])
>>>>>>> bc94685f
            >>> x+x+x == z
            False
            """

            if (not isinstance(other, LinearSpace.Vector) or
                    other.space != self.space):
                # Cannot use (if other not in self.space) since this is not
                # reflexive.
                return False
            elif other is self:
                # Optimization for the most common case
                return True
            else:
                return self.dist(other) == 0

        def __eq__(self, other):
            return self.equals(other)

        def __ne__(self, other):
            return not self.equals(other)


class NormedSpace(MetricSpace):
    """ Abstract normed space
    """

    @abstractmethod
    def _norm(self, vector):
        """ implementation of norm
        """

    # Default implemented methods
    def norm(self, vector):
        """ Calculate the norm of a vector
        """
        if not self.contains(vector):
            raise TypeError('x ({}) is not in space ({})'.format(vector, self))

        return float(self._norm(vector))

    # Default implmentation
    def _dist(self, x, y):
        """ The distance in Normed spaces is implicitly defined by the norm
        """
        return self._norm(x-y)

    class Vector(MetricSpace.Vector):
        """ Abstract vector in a normed space
        """

        def __init__(self, space):
            if not isinstance(space, NormedSpace):
                raise TypeError(errfmt('''
                'space' ({}) is not a NormedSpace instance'''.format(space)))
            super().__init__(space)

        def norm(self):
            """
            Calculates the norm of this Vector

            Shortcut for self.space.norm(self)

            Parameters
            ----------
            None

            Returns
            -------
            norm : float
                   Norm of the vector.

            """

            return self.space.norm(self)


class HilbertSpace(NormedSpace):
    """ Abstract (pre)-Hilbert space or inner product space
    """

    @abstractmethod
    def _inner(self, x, y):
        """ Implementation of inner
        """

    # Default implemented methods
    def inner(self, x, y):
        """ Calculates the inner product of the vectors x and y
        """

        # Check spaces
        if not self.contains(x):
            raise TypeError('x ({}) is not in space ({})'.format(x, self))

        if not self.contains(y):
            raise TypeError('y ({}) is not in space ({})'.format(y, self))

        return float(self._inner(x, y))

    # Default implmentation
    def _norm(self, x):
        """ The norm in Hilbert spaces is implicitly defined by the inner
        product
        """

        return sqrt(self._inner(x, x))

    class Vector(NormedSpace.Vector):
        """ Abstract vector in a Hilbert-space
        """

        def __init__(self, space):
            if not isinstance(space, HilbertSpace):
                raise TypeError(errfmt('''
                'space' ({}) is not a HilbertSpace instance'''.format(space)))
            super().__init__(space)

        def inner(self, x):
            """ Calculate the inner product of this and another vector

            Shortcut for self.space.inner(self, x)

            Args:
                x:  Vector in same space as self
            """

            return self.space.inner(self, x)


class Algebra(LinearSpace):
    """ Algebras, or Banach Algebras are linear spaces with multiplication
    defined
    """

    @abstractmethod
    def _multiply(self, x, y):
        """ Implementation of multiply
        """

    def multiply(self, x, y):
        """ Calculates the pointwise product of x and y and assigns it to y
        y = x * y
        """
        # Check spaces
        if not self.contains(x):
            raise TypeError('x ({}) is in wrong space'.format(x))

        if not self.contains(y):
            raise TypeError('y ({}) is in wrong space'.format(y))

        self._multiply(x, y)

    class Vector(LinearSpace.Vector):

        def __init__(self, space):
            if not isinstance(space, Algebra):
                raise TypeError(errfmt('''
                'space' ({}) is not an Algebra instance'''.format(space)))
            super().__init__(space)

        def multiply(self, other):
            """ Shortcut for space.multiply(self, other)
            """
            self.space.multiply(other, self)

        def __imul__(self, other):
            """ Overloads the *= operator to mean pointwise multiplication if
            the other object is a vector
            """
            if isinstance(other, Algebra.Vector):
                self.multiply(other)
                return self
            else:
                return super().__imul__(other)

if __name__ == '__main__':
    import doctest
    doctest.testmod()<|MERGE_RESOLUTION|>--- conflicted
+++ resolved
@@ -497,18 +497,8 @@
             Example
             -------
 
-<<<<<<< HEAD
-            >>> r = Rn(1)
-            >>> x = r.vector([0.1])
-            >>> x == x
-            True
-            >>> y = r.vector([0.1])
-            >>> x == y
-            True
-            >>> z = r.vector([0.3])
-=======
-            >>> from RL.space.euclidean import NormedRN
-            >>> X = NormedRN(1)
+            >>> from RL.space.euclidean import NormedRn
+            >>> X = NormedRn(1)
             >>> x = X.element([0.1])
             >>> x == x
             True
@@ -516,7 +506,6 @@
             >>> x == y
             True
             >>> z = X.element([0.3])
->>>>>>> bc94685f
             >>> x+x+x == z
             False
             """
