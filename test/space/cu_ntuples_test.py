--- conflicted
+++ resolved
@@ -24,10 +24,8 @@
 
 # External module imports
 import pytest
-from math import ceil
 import numpy as np
 from numpy import float64
-import scipy as sp
 
 # ODL imports
 import odl
@@ -74,39 +72,9 @@
     return arrs + vecs
 
 
-<<<<<<< HEAD
 def _pos_array(fn):
     """Create an array with positive real entries as weight in `fn`."""
     return np.abs(_array(fn)) + 0.1
-
-
-def _sparse_matrix(fn):
-    """Create a sparse positive definite Hermitian matrix for `fn`."""
-    nnz = np.random.randint(0, int(ceil(fn.size ** 2 / 2)))
-    coo_r = np.random.randint(0, fn.size, size=nnz)
-    coo_c = np.random.randint(0, fn.size, size=nnz)
-    if np.issubdtype(fn.dtype, np.floating):
-        values = np.random.rand(nnz).astype(fn.dtype)
-    elif np.issubdtype(fn.dtype, np.integer):
-        values = np.random.randint(0, 10, nnz).astype(fn.dtype)
-    elif np.issubdtype(fn.dtype, np.complexfloating):
-        values = (np.random.rand(nnz) +
-                  1j * np.random.rand(nnz)).astype(fn.dtype)
-    else:
-        raise TypeError('unable to handle data type {!r}'.format(fn.dtype))
-    mat = sp.sparse.coo_matrix((values, (coo_r, coo_c)),
-                               shape=(fn.size, fn.size),
-                               dtype=fn.dtype)
-    # Make symmetric and positive definite
-    return mat + mat.conj().T + fn.size * sp.sparse.eye(fn.size,
-                                                        dtype=fn.dtype)
-
-
-def _dense_matrix(fn):
-    """Create a dense positive definite Hermitian matrix for `fn`."""
-    mat = np.asarray(np.random.rand(fn.size, fn.size), dtype=fn.dtype)
-    # Make symmetric and positive definite
-    return mat + mat.conj().T + fn.size * np.eye(fn.size, dtype=fn.dtype)
 
 
 # Pytest fixtures
@@ -118,17 +86,6 @@
 
 
 @spc_fixture
-=======
-if odl.CUDA_AVAILABLE:
-    ids = ['CudaRn float32']
-    params = [odl.CudaRn(100)]
-else:
-    ids = ['Cuda test']
-    params = [None]
-
-
-@pytest.fixture(scope="module", ids=ids, params=params)
->>>>>>> e54bc5bb
 def fn(request):
     return request.param
 
@@ -215,14 +172,12 @@
     z = fn.element(data_ptr=y.data_ptr)
     assert z in fn
 
-<<<<<<< HEAD
     # Rewrap
     z2 = fn.element(z)
     assert z2 in fn
-=======
+
     w = fn.element(inp=np.zeros(fn.size, fn.dtype))
     assert w in fn
->>>>>>> e54bc5bb
 
     with pytest.raises(ValueError):
         fn.element(inp=[0] * fn.size, data_ptr=y.data_ptr)
@@ -603,20 +558,10 @@
     assert all_almost_equal(y_device, y_host)
 
 
-<<<<<<< HEAD
 def _test_unary_operator(spc, function):
     # Verify that the statement y=function(x) gives equivalent
     # results to Numpy.
     x_arr, x = _vectors(spc)
-=======
-@skip_if_no_cuda
-def _test_unary_operator(fn, function):
-    """ Verifies that the statement y=function(x) gives equivalent
-    results to Numpy.
-    """
-
-    x_arr, x = _vectors(fn)
->>>>>>> e54bc5bb
 
     y_arr = function(x_arr)
     y = function(x)
@@ -624,20 +569,10 @@
     assert all_almost_equal([x, y], [x_arr, y_arr])
 
 
-<<<<<<< HEAD
 def _test_binary_operator(spc, function):
     # Verify that the statement z=function(x,y) gives equivalent
     # results to Numpy.
     x_arr, y_arr, x, y = _vectors(spc, 2)
-=======
-@skip_if_no_cuda
-def _test_binary_operator(fn, function):
-    """ Verifies that the statement z=function(x,y) gives equivalent
-    results to Numpy.
-    """
-
-    x_arr, y_arr, x, y = _vectors(fn, 2)
->>>>>>> e54bc5bb
 
     z_arr = function(x_arr, y_arr)
     z = function(x, y)
@@ -805,14 +740,8 @@
     assert all_equal([1, 2, 3, 7, 8, 9], xd)
 
 
-<<<<<<< HEAD
 def _test_dtype(dt):
     if dt not in odl.CUDA_DTYPES:
-=======
-@skip_if_no_cuda
-def _test_dtype(dtype):
-    if dtype not in odl.CUDA_DTYPES:
->>>>>>> e54bc5bb
         with pytest.raises(TypeError):
             r3 = odl.CudaFn(3, dt)
     else:
