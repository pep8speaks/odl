﻿# Copyright 2014, 2015 The ODL development group
#
# This file is part of ODL.
#
# ODL is free software: you can redistribute it and/or modify
# it under the terms of the GNU General Public License as published by
# the Free Software Foundation, either version 3 of the License, or
# (at your option) any later version.
#
# ODL is distributed in the hope that it will be useful,
# but WITHOUT ANY WARRANTY; without even the implied warranty of
# MERCHANTABILITY or FITNESS FOR A PARTICULAR PURPOSE.  See the
# GNU General Public License for more details.
#
# You should have received a copy of the GNU General Public License
# along with ODL.  If not, see <http://www.gnu.org/licenses/>.

"""Utilities for internal use."""


# Imports for common Python 2/3 codebase
from __future__ import print_function, division, absolute_import

from future import standard_library
standard_library.install_aliases()

# External module imports
from functools import wraps
import numpy as np


__all__ = ('array1d_repr', 'array1d_str', 'arraynd_repr', 'arraynd_str',
           'dtype_repr')


def array1d_repr(array):
    """Stringification of a 1D array, keeping byte / unicode."""
    if len(array) < 7:
        return repr(list(array))
    else:
        return (repr(list(array[:3])).rstrip(']') + ', ..., ' +
                repr(list(array[-3:])).lstrip('['))


def array1d_str(array):
    """Stringification of a 1D array, regardless of byte or unicode."""
    if len(array) < 7:
        inner_str = ', '.join(str(a) for a in array)
        return '[{}]'.format(inner_str)
    else:
        left_str = ', '.join(str(a) for a in array[:3])
        right_str = ', '.join(str(a) for a in array[-3:])
        return '[{}, ..., {}]'.format(left_str, right_str)


def arraynd_repr(array):
    """Stringification of an nD array, keeping byte / unicode."""
    if array.ndim > 1:
        if len(array) < 7:
            inner_str = ',\n '.join(arraynd_repr(a) for a in array)
            return '[\n{}\n]'.format(inner_str)
        else:
            left_str = ',\n '.join(arraynd_repr(a) for a in array[:3])
            right_str = ',\n '.join(arraynd_repr(a) for a in array[-3:])
            return '[\n{},\n ...,\n{}\n]'.format(left_str, right_str)
    else:
        return array1d_repr(array)


def arraynd_str(array):
    """Stringification of a nD array, regardless of byte or unicode."""
    if array.ndim > 1:
        if len(array) < 7:
            inner_str = ',\n '.join(arraynd_str(a) for a in array)
            return '[{}]'.format(inner_str)
        else:
            left_str = ',\n '.join(arraynd_str(a) for a in array[:3])
            right_str = ',\n '.join(arraynd_str(a) for a in array[-3:])
            return '[{},\n ...,\n{}]'.format(left_str, right_str)
    else:
        return array1d_str(array)


def dtype_repr(dtype):
    """Stringification of data type with default for `int` and `float`."""
    if dtype == np.dtype(int):
        return "'int'"
    elif dtype == np.dtype(float):
        return "'float'"
    else:
        return "'{}'".format(dtype)

if __name__ == '__main__':
    import doctest
    doctest.testmod()


<<<<<<< HEAD
=======
def is_scalar_dtype(dtype):
    """Whether a datatype is scalar or not."""
    return np.issubsctype(dtype, np.number)


def is_floating_dtype(dtype):
    """Whether a NumPy datatype is floating or not."""
    return (np.issubsctype(dtype, np.floating) or
            np.issubsctype(dtype, np.complexfloating))


def is_real_dtype(dtype):
    """Whether a datatype is real (including integer) or not."""
    # Numpy does not have complex integers, so no need to test it.
    return is_scalar_dtype(dtype) and not is_complex_floating_dtype(dtype)


def is_real_floating_dtype(dtype):
    """Whether a NumPy datatype is real floating-point or not."""
    return np.issubsctype(dtype, np.floating)


def is_complex_floating_dtype(dtype):
    """Whether a NumPy datatype is complex floating-point or not."""
    return np.issubsctype(dtype, np.complexfloating)


>>>>>>> 62c7353f
def with_metaclass(meta, *bases):
    """
    Function from jinja2/_compat.py. License: BSD.

    Use it like this::

        class BaseForm(object):
            pass

        class FormType(type):
            pass

        class Form(with_metaclass(FormType, BaseForm)):
            pass

    This requires a bit of explanation: the basic idea is to make a
    dummy metaclass for one level of class instantiation that replaces
    itself with the actual metaclass.  Because of internal type checks
    we also need to make sure that we downgrade the custom metaclass
    for one level to something closer to type (that's why __call__ and
    __init__ comes back from type etc.).

    This has the advantage over six.with_metaclass of not introducing
    dummy classes into the final MRO.
    """
    class metaclass(meta):
        __call__ = type.__call__
        __init__ = type.__init__

        def __new__(cls, name, this_bases, d):
            if this_bases is None:
                return type.__new__(cls, name, (), d)
            return meta(name, bases, d)
    return metaclass('temporary_class', None, {})


def is_scalar_dtype(dtype):
    """Whether a datatype is scalar or not."""
    return np.issubsctype(dtype, np.number)


def is_int_dtype(dtype):
    """Whether a datatype is integer or not."""
    return np.issubsctype(dtype, np.integer)


def is_real_dtype(dtype):
    """Whether a datatype is real (including integer) or not."""
    return is_scalar_dtype(dtype) and not is_complex_floating_dtype(dtype)


def is_real_floating_dtype(dtype):
    """Whether a NumPy datatype is real complex-floating or not."""
    return np.issubsctype(dtype, np.floating)


def is_complex_floating_dtype(dtype):
    """Whether a NumPy datatype is complex floating-point or not."""
    return np.issubsctype(dtype, np.complexfloating)


def preload_call_with(instance, mode):
    """Decorator to preload the first argument of a call method.

    Parameters
    ----------
    instance :
        Class instance to preload the call with
    mode : {'out-of-place', 'in-place'}

        'out-of-place': call is out-of-place -- ``f(x, **kwargs)``

        'in-place': call is in-place -- ``f(x, out, **kwargs)``

    Notes
    -----
    The decorated function has the signature according to ``mode``.

    Examples
    --------
    Define two functions which need some instance to act on and decorate
    them manually:

    >>> class A(object):
    ...     '''My name is A.'''
    >>> a = A()
    ...
    >>> def f_oop(inst, x):
    ...     print(inst.__doc__)
    ...
    >>> def f_ip(inst, out, x):
    ...     print(inst.__doc__)
    ...
    >>> f_oop_new = preload_call_with(a, 'out-of-place')(f_oop)
    >>> f_ip_new = preload_call_with(a, 'in-place')(f_ip)
    ...
    >>> f_oop_new(0)
    My name is A.
    >>> f_ip_new(0, out=1)
    My name is A.

    Decorate upon definition:

    >>> @preload_call_with(a, 'out-of-place')
    ... def set_x(obj, x):
    ...     '''Function to set x in ``obj`` to a given value.'''
    ...     obj.x = x
    >>> set_x(0)
    >>> a.x
    0

    The function's name and docstring are preserved:

    >>> set_x.__name__
    'set_x'
    >>> set_x.__doc__
    'Function to set x in ``obj`` to a given value.'
    """

    def decorator(call):

        @wraps(call)
        def oop_wrapper(x, **kwargs):
            return call(instance, x, **kwargs)

        @wraps(call)
        def ip_wrapper(x, out, **kwargs):
            return call(instance, x, out, **kwargs)

        if mode == 'out-of-place':
            return oop_wrapper
        elif mode == 'in-place':
            return ip_wrapper
        else:
            raise ValueError('bad mode {!r}.'.format(mode))

    return decorator


def preload_default_oop_call_with(vector):
    """Decorator to bind the default out-of-place call to an instance.

    Parameters
    ----------
    vector : `FunctionSetVector`
        Vector with which the default call is preloaded. Its
        `FunctionSetVector.space` determines the type of
        implementation chosen for the vectorized evaluation. If
        ``vector.space`` has a `LinearSpace.field` attribute, the
        required output data type is inferred from it. Otherwise,
        a "lazy" vectorization is performed (not implemented).

    Notes
    -----
    Usually this decorator is used as as a function factory::

        preload_default_oop_call_with(<vec>)(<call>)
    """

    def decorator(call):

        from odl.set.sets import RealNumbers, ComplexNumbers

        field = getattr(vector.space, 'field', None)
        if field is None:
            dtype = None
        elif field == RealNumbers():
            dtype = 'float64'
        elif field == ComplexNumbers():
            dtype = 'complex128'
        else:
            raise TypeError('cannot handle field {!r}.'.format(field))

        @wraps(call)
        def oop_wrapper(x, **kwargs):
            return call(vector, dtype, x, **kwargs)

        return oop_wrapper

    return decorator


if __name__ == '__main__':
    from doctest import testmod, NORMALIZE_WHITESPACE
    testmod(optionflags=NORMALIZE_WHITESPACE)<|MERGE_RESOLUTION|>--- conflicted
+++ resolved
@@ -95,36 +95,6 @@
     doctest.testmod()
 
 
-<<<<<<< HEAD
-=======
-def is_scalar_dtype(dtype):
-    """Whether a datatype is scalar or not."""
-    return np.issubsctype(dtype, np.number)
-
-
-def is_floating_dtype(dtype):
-    """Whether a NumPy datatype is floating or not."""
-    return (np.issubsctype(dtype, np.floating) or
-            np.issubsctype(dtype, np.complexfloating))
-
-
-def is_real_dtype(dtype):
-    """Whether a datatype is real (including integer) or not."""
-    # Numpy does not have complex integers, so no need to test it.
-    return is_scalar_dtype(dtype) and not is_complex_floating_dtype(dtype)
-
-
-def is_real_floating_dtype(dtype):
-    """Whether a NumPy datatype is real floating-point or not."""
-    return np.issubsctype(dtype, np.floating)
-
-
-def is_complex_floating_dtype(dtype):
-    """Whether a NumPy datatype is complex floating-point or not."""
-    return np.issubsctype(dtype, np.complexfloating)
-
-
->>>>>>> 62c7353f
 def with_metaclass(meta, *bases):
     """
     Function from jinja2/_compat.py. License: BSD.
@@ -162,27 +132,27 @@
 
 
 def is_scalar_dtype(dtype):
-    """Whether a datatype is scalar or not."""
+    """`True` if ``dtype`` is scalar, else `False`."""
     return np.issubsctype(dtype, np.number)
 
 
 def is_int_dtype(dtype):
-    """Whether a datatype is integer or not."""
+    """`True` if ``dtype`` is integer, else `False`."""
     return np.issubsctype(dtype, np.integer)
 
 
 def is_real_dtype(dtype):
-    """Whether a datatype is real (including integer) or not."""
+    """`True` if ``dtype`` is real (including integer), else `False`."""
     return is_scalar_dtype(dtype) and not is_complex_floating_dtype(dtype)
 
 
 def is_real_floating_dtype(dtype):
-    """Whether a NumPy datatype is real complex-floating or not."""
+    """`True` if ``dtype`` is real floating-point, else `False`."""
     return np.issubsctype(dtype, np.floating)
 
 
 def is_complex_floating_dtype(dtype):
-    """Whether a NumPy datatype is complex floating-point or not."""
+    """`True` if ``dtype`` is complex floating-point, else `False`."""
     return np.issubsctype(dtype, np.complexfloating)
 
 
