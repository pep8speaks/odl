﻿# Copyright 2014, 2015 The ODL development group
#
# This file is part of ODL.
#
# ODL is free software: you can redistribute it and/or modify
# it under the terms of the GNU General Public License as published by
# the Free Software Foundation, either version 3 of the License, or
# (at your option) any later version.
#
# ODL is distributed in the hope that it will be useful,
# but WITHOUT ANY WARRANTY; without even the implied warranty of
# MERCHANTABILITY or FITNESS FOR A PARTICULAR PURPOSE.  See the
# GNU General Public License for more details.
#
# You should have received a copy of the GNU General Public License
# along with ODL.  If not, see <http://www.gnu.org/licenses/>.

"""Abstract linear vector spaces.

The classes in this module represent abstract mathematical concepts
of vector spaces. They cannot be used directly but are rather intended
to be sub-classed by concrete space implementations. The spaces
provide default implementations of the most important vector space
operations. See the documentation of the respective classes for more
details.

The abstract `LinearSpace` class is intended for quick prototyping.
It has a number of abstract methods which must be overridden by a
subclass. On the other hand, it provides automatic error checking
and numerous attributes and methods for convenience.
"""

# Imports for common Python 2/3 codebase
from __future__ import print_function, division, absolute_import

from builtins import object, range, str
from future import standard_library
standard_library.install_aliases()

# External module imports
from abc import abstractmethod
import math as m

# ODL imports
from odl.set.sets import Set, UniversalSet


<<<<<<< HEAD
__all__ = ('LinearSpace', 'LinearSpaceVector', 'UniversalSpace',
           'LinearSpaceTypeError', 'LinearSpaceTypeError')
=======
__all__ = ('LinearSpace', 'LinearSpaceVector', 'UniversalSpace')
>>>>>>> 6b01dcd5


class LinearSpace(Set):
    """Abstract linear vector space.

    Its elements are represented as instances of the inner
    `LinearSpaceVector` class.
    """

    def __init__(self, field):
        """Initialize a LinearSpace.

        This method should be called by all inheriting methods so that the
        field property of the space is set properly.

        Parameters
        ----------
        field : `Field`
            The underlying scalar field of the space
        """
        self._field = field

    @property
    def field(self):
        """The field of this vector space.

        The field is the set of scalars of the space, that is numbers that
        the vectors in the space can be multiplied with.

        Returns
        -------
        field : `Field`
            The underlying field.
        """
        return self._field

    @abstractmethod
    def element(self, inp=None, **kwargs):
        """Create a `LinearSpaceVector` from ``inp`` or from scratch.

        If called without ``inp`` argument, an arbitrary element in the
        space is generated without guarantee of its state.

        Parameters
        ----------
        inp : `object`, optional
            The input data from which to create the element
        **args : `dict`, optional
            Optional further arguments.

        Returns
        -------
        element : `LinearSpaceVector`
            A vector in this space
        """

    @abstractmethod
    def _lincomb(self, a, x1, b, x2, out):
        """Calculate ``out = a*x1 + b*x2``.

        This method is intended to be private, public callers should
        resort to `lincomb` which is type-checked.
        """

    def _dist(self, x1, x2):
        """Calculate the distance between x1 and x2.

        This method is intended to be private, public callers should
        resort to `dist` which is type-checked.
        """
        # default implementation
        return self.norm(x1 - x2)

    def _norm(self, x):
        """Calculate the norm of x.

        This method is intended to be private, public callers should
        resort to `norm` which is type-checked.
        """
        # default implementation
        return m.sqrt(self.inner(x, x).real)

    def _inner(self, x1, x2):
        """Calculate the inner product of x1 and x2.

        This method is intended to be private, public callers should
        resort to `inner` which is type-checked.
        """
        # No default implementation possible
        raise LinearSpaceNotImplementedError('inner product not implemented'
                                             'in space {!r}'
                                             ''.format(self))

    def _multiply(self, x1, x2, out):
        """Calculate the pointwise multiplication out = x1 * x2.

        This method is intended to be private, public callers should
        resort to `multiply` which is type-checked.
        """
        # No default implementation possible
        raise LinearSpaceNotImplementedError('multiplication not implemented'
                                             'in space '
                                             '{!r}'.format(self))

    def one(self):
        """A one vector in this space.

        The one vector is defined as the multiplicative unit of a space.

        Returns
        -------
        v : `LinearSpaceVector`
            The one vector of this space
        """
        raise LinearSpaceNotImplementedError('This space has no one')

    # Default methods
    def zero(self):
        """A zero vector in this space.

        The zero vector is defined as the additive unit of a space.

        Returns
        -------
        v : `LinearSpaceVector`
            The zero vector of this space
        """
        # Default implementation using lincomb
        tmp = self.element()
        self._lincomb(tmp, 0, tmp, 0, tmp)
        return tmp

    def __contains__(self, other):
        """Return ``other in self``.

        Returns
        -------
        contains : `bool`
            `True` if ``other`` is a `LinearSpaceVector` instance and
            ``other.space`` is equal to this space, `False` otherwise.

        Notes
        -----
        This is the strict default where spaces must be equal.
        Subclasses may choose to implement a less strict check.
        """
        return getattr(other, 'space', None) == self

    # Error checking variant of methods
    def lincomb(self, a, x1, b=None, x2=None, out=None):
        """Linear combination of vectors.

        Calculates

        ``out = a * x1``

        or, if b and y are given,

        ``out = a*x1 + b*x2``

        with error checking of types.

        Parameters
        ----------
        a : Scalar in the field of this space
            Scalar to multiply ``x1`` with.
        x1 : `LinearSpaceVector`
            The first of the summands
        b : Scalar, optional
            Scalar to multiply ``x2`` with.
        x2 : `LinearSpaceVector`, optional
            The second of the summands
        out : `LinearSpaceVector`, optional
            The Vector that the result should be written to.

        Returns
        -------
        out : `LinearSpaceVector`

        Notes
        -----
        The vectors ``out``, ``x1`` and ``x2`` may be aligned, thus a call

        ``space.lincomb(x, 2, x, 3.14, out=x)``

        is (mathematically) equivalent to

        ``x = x * (1 + 2 + 3.14)``
        """
        if out is None:
            out = self.element()
        elif out not in self:
            raise LinearSpaceTypeError('output vector {!r} not in space {!r}.'
                                       ''.format(out, self))

        if a not in self.field:
            raise LinearSpaceTypeError('first scalar {!r} not in the field'
                                       '{!r} of the space {!r}.'
                                       ''.format(a, self.field, self))

        if x1 not in self:
            raise LinearSpaceTypeError('first input vector {!r}'
                                       'not in space {!r}.'
                                       ''.format(x1, self))

        if b is None:  # Single argument
            if x2 is not None:
                raise ValueError('second input vector provided but no '
                                 'second scalar.')

            # Call method
            self._lincomb(a, x1, 0, x1, out)
            return out
        else:  # Two arguments
            if b not in self.field:
                raise LinearSpaceTypeError('second scalar {!r} not in the'
                                           'field {!r} of the space {!r}.'
                                           ''.format(b, self.field, self))

            if x2 not in self:
                raise LinearSpaceTypeError('second input vector {!r} not'
                                           'in space {!r}.'.format(x2, self))

            # Call method
            self._lincomb(a, x1, b, x2, out)
            return out

    def dist(self, x1, x2):
        """Calculate the distance between two vectors.

        Parameters
        ----------
        x1 : `LinearSpaceVector`
            The first element

        x2 : `LinearSpaceVector`
            The second element

        Returns
        -------
        dist : `float`
               Distance between vectors
        """
        if x1 not in self:
            raise LinearSpaceTypeError('first vector {!r} not in space {!r}'
                                       ''.format(x1, self))
        if x2 not in self:
            raise LinearSpaceTypeError('second vector {!r} not in space {!r}'
                                       ''.format(x2, self))

        return float(self._dist(x1, x2))

    def norm(self, x):
        """Calculate the norm of a vector.

        Parameters
        ----------
        x : `LinearSpaceVector`
            The vector

        Returns
        -------
        out : `float`
            Norm of the vector
        """
        if x not in self:
            raise LinearSpaceTypeError('vector {!r} not in space {!r}'
                                       ''.format(x, self))

        return float(self._norm(x))

    def inner(self, x1, x2):
        """Calculate the inner product of ``x1`` and ``x2``.

        Parameters
        ----------
        x1 : `LinearSpaceVector`
            The first vector

        x2 : `LinearSpaceVector`
            The second vector

        Returns
        -------
        out : `LinearSpace.field` element
            Product of the vectors, same as ``out`` if given.
        """
        if x1 not in self:
            raise LinearSpaceTypeError('first vector {!r} not in space {!r}'
                                       ''.format(x1, self))
        if x2 not in self:
            raise LinearSpaceTypeError('second vector {!r} not in space {!r}'
                                       ''.format(x2, self))

        return self.field.element(self._inner(x1, x2))

    def multiply(self, x1, x2, out=None):
        """Calculate the pointwise product of ``x1`` and ``x2``.

        Parameters
        ----------
        x1 : `LinearSpaceVector`
            The first multiplicand

        x2 : `LinearSpaceVector`
            The second multiplicand

        out : `LinearSpaceVector`, optional
            Vector to write the product to.
            default: `LinearSpace.element`

        Returns
        -------
        out : `LinearSpaceVector`
            Product of the vectors, same as ``out`` if given.
        """
        if out is None:
            out = self.element()
        elif out not in self:
            raise LinearSpaceTypeError('out {!r} not in space {!r}'
                                       ''.format(out, self))

        if x1 not in self:
            raise LinearSpaceTypeError('x1 {!r} not in space {!r}'
                                       ''.format(x1, self))
        if x2 not in self:
            raise LinearSpaceTypeError('x2 {!r} not in space {!r}'
                                       ''.format(x2, self))

        self._multiply(x1, x2, out)
        return out

    def divide(self, x1, x2, out=None):
        """Calculate the pointwise division of ``x1`` and ``x2``

        Parameters
        ----------
        x1 : `LinearSpaceVector`
            The dividend

        x2 : `LinearSpaceVector`
            The divisor

        out : `LinearSpaceVector`, optional
            Vector to write the ratio to.
            default: `LinearSpace.element`

        Returns
        -------
        out : `LinearSpaceVector`
            Ratio of the vectors, same as ``out`` if given.
        """
        if out is None:
            out = self.element()
        elif out not in self:
            raise LinearSpaceTypeError('out {!r} not in space {!r}'
                                       ''.format(out, self))

        if x1 not in self:
            raise LinearSpaceTypeError('x1 {!r} not in space {!r}'
                                       ''.format(x1, self))
        if x2 not in self:
            raise LinearSpaceTypeError('x2 {!r} not in space {!r}'
                                       ''.format(x2, self))

        self._divide(x1, x2, out)
        return out

    @property
    def element_type(self):
        """ `LinearSpaceVector` """
        return LinearSpaceVector


class LinearSpaceVector(object):
    """Abstract `LinearSpace` element.

    Not intended for creation of vectors, use the space's
    `LinearSpace.element` method instead.
    """

    def __init__(self, space):
        """Default initializer of vectors.

        All deriving classes must call this method to set space.
        """
        if not isinstance(space, LinearSpace):
            raise TypeError('space {!r} is not a `LinearSpace` instance'
                            ''.format(space))
        self._space = space

    @property
    def space(self):
        """Space to which this vector belongs.

        `LinearSpace`
        """
        return self._space

    # Convenience functions
    def assign(self, other):
        """Assign the values of ``other`` to self."""
        return self.space.lincomb(1, other, out=self)

    def copy(self):
        """Create an identical (deep) copy of self."""
        result = self.space.element()
        result.assign(self)
        return result

    def lincomb(self, a, x1, b=None, x2=None):
        """Assign a linear combination to this vector.

        Implemented as ``space.lincomb(a, x1, b, x2, out=self)``.

        `LinearSpace.lincomb`
        """
        return self.space.lincomb(a, x1, b, x2, out=self)

    def set_zero(self):
        """Set this vector to zero.

        `LinearSpace.zero`
        """
        return self.space.lincomb(0, self, 0, self, out=self)

    # Convenience operators
    def __iadd__(self, other):
        """Implement ``self += other``."""
        if other in self.space:
            return self.space.lincomb(1, self, 1, other, out=self)
        else:
            return NotImplemented

    def __add__(self, other):
        """Return ``self + other``."""
        # Instead of using __iadd__ we duplicate code here for performance
        if other in self.space:
            tmp = self.space.element()
            return self.space.lincomb(1, self, 1, other, out=tmp)
        else:
            return NotImplemented

    def __isub__(self, other):
        """Implement ``self -= other``."""
        if other in self.space:
            return self.space.lincomb(1, self, -1, other, out=self)
        else:
            return NotImplemented

    def __sub__(self, other):
        """Return ``self - other``."""
        # Instead of using __isub__ we duplicate code here for performance
        if other in self.space:
            tmp = self.space.element()
            return self.space.lincomb(1, self, -1, other, out=tmp)
        else:
            return NotImplemented

    def __imul__(self, other):
        """Implement ``self *= other``."""
        if other in self.space.field:
            return self.space.lincomb(other, self, out=self)
        elif other in self.space:
            return self.space.multiply(other, self, out=self)
        else:
            return NotImplemented

    def __mul__(self, other):
        """Return ``self * other``."""
        # Instead of using __imul__ we duplicate code here for performance
        if other in self.space.field:
            tmp = self.space.element()
            return self.space.lincomb(other, self, out=tmp)
        elif other in self.space:
            tmp = self.space.element()
            return self.space.multiply(other, self, out=tmp)
        else:
            return NotImplemented

    def __rmul__(self, other):
        """Return ``other * self``."""
        return self.__mul__(other)

    def __itruediv__(self, other):
        """Implement ``self /= other`` (true division)."""
        if other in self.space.field:
            return self.space.lincomb(1.0 / other, self, out=self)
        elif other in self.space:
            return self.space.divide(self, other, out=self)
        else:
            return NotImplemented

    __idiv__ = __itruediv__

    def __truediv__(self, other):
        """Return ``self / other``."""
        if other in self.space.field:
            tmp = self.space.element()
            return self.space.lincomb(1.0 / other, self, out=tmp)
        elif other in self.space:
            tmp = self.space.element()
            return self.space.divide(self, other, out=tmp)
        else:
            return NotImplemented

    __div__ = __truediv__

    def __ipow__(self, n):
        """``n``-th power in-place.

        This is only defined for integer ``n``."""
        if n == 1:
            return self
        elif n % 2 == 0:
            self.space.multiply(self, self, out=self)
            return self.__ipow__(n // 2)
        else:
            tmp = self.copy()
            for i in range(n - 1):
                self.space.multiply(tmp, self, out=tmp)
            return tmp

    def __pow__(self, n):
        """``n``-th power.

        This is only defined for integer ``n``."""
        tmp = self.copy()
        tmp **= n
        return tmp

    def __neg__(self):
        """Implementation of ``-self``."""
        return (-1) * self

    def __pos__(self):
        """Implementation of ``+self``."""
        return self.copy()

    # Metric space method
    def __eq__(self, other):
        """Return ``self == other``.

        Two vectors are equal if their distance is 0

        Parameters
        ----------
        other : `LinearSpaceVector`
            Vector in this space.

        Returns
        -------
        equals : `bool`
            True if the vectors are equal, else false.

        Notes
        -----
        Equality is very sensitive to numerical errors, thus any
        operations on a vector should be expected to break equality
        testing.

        Examples
        --------
        >>> from odl import Rn
        >>> import numpy as np
        >>> rn = Rn(1, norm=np.linalg.norm)
        >>> x = rn.element([0.1])
        >>> x == x
        True
        >>> y = rn.element([0.1])
        >>> x == y
        True
        >>> z = rn.element([0.3])
        >>> x+x+x == z
        False
        """
        if (not isinstance(other, LinearSpaceVector) or
                other.space != self.space):
            # Cannot use (if other not in self.space) since this is not
            # reflexive.
            return False
        elif other is self:
            # Optimization for the most common case
            return True
        else:
            return self.space.dist(self, other) == 0

    def __ne__(self, other):
        """Return ``self != other``."""
        return not self.__eq__(other)

    def __str__(self):
        """Return ``str(self)``.

        This is a default implementation, only returning the space.
        """
        return str(self.space) + "Vector"

    def __repr__(self):
        """Return ``repr(self)``.

        This is a default implementation, only returning the space.
        """
        return repr(self.space) + "Vector"

    def __copy__(self):
        """Copy of vector

        `LinearSpaceVector.copy`
        """
        return self.copy()

    def __deepcopy__(self, memo):
        """Copy of vector

        `LinearSpaceVector.copy`
        """
        return self.copy()

    # TODO: DOCUMENT
    def norm(self):
        """Norm of vector

        `LinearSpace.norm`
        """
        return self.space.norm(self)

    def dist(self, other):
        """Distance to ``other``.

        `LinearSpace.dist`
        """
        return self.space.dist(self, other)

    def inner(self, other):
        """Inner product with ``other``.

        `LinearSpace.inner`
        """
        return self.space.inner(self, other)

    def multiply(self, x, y):
        """Multiply by ``other`` inplace.

        `LinearSpace.multiply`
        """
        return self.space.multiply(x, y, out=self)

    @property
    def T(self):
        """The transpose of a vector, the functional given by (. , self)

        Returns
        -------
        transpose : `InnerProductOperator`

        Notes
        -----
        This function is only defined in inner product spaces.

        In a complex space, this takes the conjugate transpose of
        the vector.

        Examples
        --------
        >>> from odl import Rn
        >>> import numpy as np
        >>> rn = Rn(3)
        >>> x = rn.element([1, 2, 3])
        >>> y = rn.element([2, 1, 3])
        >>> x.T(y)
        13.0
        """
        from odl.operator.default_ops import InnerProductOperator
        return InnerProductOperator(self.copy())


class UniversalSpace(LinearSpace):
    """A dummy linear space class.

    Mostly raising `LinearSpaceNotImplementedError`.
    """

    def __init__(self):
        """Initialize a universal space"""
        LinearSpace.__init__(self, field=UniversalSet())

    def element(self, inp=None):
        """Dummy element creation method.

        raises `LinearSpaceNotImplementedError`.
        """
        raise LinearSpaceNotImplementedError

    def _lincomb(self, a, x1, b, x2, out):
        """Dummy linear combination.

        raises `LinearSpaceNotImplementedError`.
        """
        raise LinearSpaceNotImplementedError

    def _dist(self, x1, x2):
        """Dummy distance method.

        raises `LinearSpaceNotImplementedError`.
        """
        raise LinearSpaceNotImplementedError

    def _norm(self, x):
        """Dummy norm method.

        raises `LinearSpaceNotImplementedError`.
        """
        raise LinearSpaceNotImplementedError

    def _inner(self, x1, x2):
        """Dummy inner product method.

        raises `LinearSpaceNotImplementedError`.
        """
        raise LinearSpaceNotImplementedError

    def _multiply(self, x1, x2, out):
        """Dummy multiplication method.

        raises `LinearSpaceNotImplementedError`."""
        raise LinearSpaceNotImplementedError

    def _divide(self, x1, x2, out):
        """Dummy division method.

        raises `LinearSpaceNotImplementedError`.
        """
        raise LinearSpaceNotImplementedError

    def __eq__(self, other):
        """Return ``self == other``.

        Dummy check, `True` for any `LinearSpace`.
        """
        return isinstance(other, LinearSpace)

    def __contains__(self, other):
        """Return ``other in self``.

        Dummy membership check, `True` for any `LinearSpaceVector`.
        """
        return isinstance(other, LinearSpaceVector)


class LinearSpaceTypeError(TypeError):
    """Exception for type errors in `LinearSpace`'s.

    These are raised when the wrong type of element is fed to
    `LinearSpace.lincomb` and related functions.
    """


class LinearSpaceNotImplementedError(NotImplementedError):
    """Exception for not implemented errors in `LinearSpace`'s.

    These are raised when a method in `LinearSpace` that has not been
    defined in a specific space is called.
    """


if __name__ == '__main__':
    from doctest import testmod, NORMALIZE_WHITESPACE
    testmod(optionflags=NORMALIZE_WHITESPACE)<|MERGE_RESOLUTION|>--- conflicted
+++ resolved
@@ -45,12 +45,8 @@
 from odl.set.sets import Set, UniversalSet
 
 
-<<<<<<< HEAD
 __all__ = ('LinearSpace', 'LinearSpaceVector', 'UniversalSpace',
            'LinearSpaceTypeError', 'LinearSpaceTypeError')
-=======
-__all__ = ('LinearSpace', 'LinearSpaceVector', 'UniversalSpace')
->>>>>>> 6b01dcd5
 
 
 class LinearSpace(Set):
